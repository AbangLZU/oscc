#include <stdint.h>
#include <unistd.h>
#include <stdio.h>
#include <math.h>
#include <stdint.h>
#include <string.h>
#include <SDL2/SDL.h>
#include <SDL2/SDL_joystick.h>
#include <SDL2/SDL_gamecontroller.h>
#include <sys/time.h>
#include <linux/can.h>

#include "can_protocols/brake_can_protocol.h"
#include "can_protocols/steering_can_protocol.h"
#include "can_protocols/throttle_can_protocol.h"
#include "can_protocols/fault_can_protocol.h"
#include "oscc.h"
#include "vehicles/vehicles.h"

#include "joystick.h"

#define JOYSTICK_AXIS_THROTTLE (SDL_CONTROLLER_AXIS_TRIGGERRIGHT)
#define JOYSTICK_AXIS_BRAKE (SDL_CONTROLLER_AXIS_TRIGGERLEFT)
#define JOYSTICK_AXIS_STEER (SDL_CONTROLLER_AXIS_LEFTX)
#define JOYSTICK_BUTTON_ENABLE_CONTROLS (SDL_CONTROLLER_BUTTON_START)
#define JOYSTICK_BUTTON_DISABLE_CONTROLS (SDL_CONTROLLER_BUTTON_BACK)
#define BRAKES_ENABLED_MIN (0.05)
#define JOYSTICK_DELAY_INTERVAL (50000)
#define COMMANDER_ENABLED ( 1 )
#define COMMANDER_DISABLED ( 0 )
#define BRAKE_FILTER_FACTOR (0.2)
#define THROTTLE_FILTER_FACTOR (0.2)

#define STEERING_FILTER_FACTOR (0.1)

static int commander_enabled = COMMANDER_DISABLED;

static bool control_enabled = false;

static double curr_angle;

static int get_normalized_position( unsigned long axis_index, double * const normalized_position );
static int check_trigger_positions( );
static int commander_disable_controls( );
static int commander_enable_controls( );
static int get_button( unsigned long button, unsigned int* const state );
static int command_brakes( );
static int command_throttle( );
static int command_steering( );
static void brake_callback(oscc_brake_report_s *report);
static void throttle_callback(oscc_throttle_report_s *report);
static void steering_callback(oscc_steering_report_s *report);
static void fault_callback(oscc_fault_report_s *report);
static void obd_callback(struct can_frame *frame);
<<<<<<< HEAD
static double calc_exponential_average( double average,
                                        double setpoint,
                                        double factor );
=======
static bool check_for_brake_faults( );
static bool check_for_steering_faults( );
static bool check_for_throttle_faults( );
static double calc_exponential_average( double average, double setpoint, double factor );
>>>>>>> 6530c8bd

int commander_init( int channel )
{
    int return_code = OSCC_ERROR;

    if ( commander_enabled == COMMANDER_DISABLED )
    {
        commander_enabled = COMMANDER_ENABLED;

        return_code = oscc_open( channel );

        if ( return_code != OSCC_ERROR )
        {
            oscc_subscribe_to_obd_messages(obd_callback);
            oscc_subscribe_to_brake_reports(brake_callback);
            oscc_subscribe_to_steering_reports(steering_callback);
            oscc_subscribe_to_throttle_reports(throttle_callback);
            oscc_subscribe_to_fault_reports(fault_callback);

            return_code = joystick_init( );

            printf( "waiting for joystick controls to zero\n" );

            while ( return_code != OSCC_ERROR )
            {
                return_code = check_trigger_positions( );

                if ( return_code == OSCC_WARNING )
                {
                    (void) usleep( JOYSTICK_DELAY_INTERVAL );
                }
                else if ( return_code == OSCC_ERROR )
                {
                    printf( "Failed to wait for joystick to zero the control values\n" );
                }
                else
                {
                    break;
                }
            }
            pid_zeroize(&steering_pid, PID_WINDUP_GUARD);
            steering_pid.proportional_gain = PID_PROPORTIONAL_GAIN;
            steering_pid.integral_gain = PID_INTEGRAL_GAIN;
            steering_pid.derivative_gain = PID_DERIVATIVE_GAIN;
        }
    }
    return ( return_code );
}

void commander_close( int channel )
{
    if ( commander_enabled == COMMANDER_ENABLED )
    {
        commander_disable_controls( );

        oscc_disable( );

        oscc_close( channel );

        joystick_close( );

        commander_enabled = COMMANDER_DISABLED;
    }
}

int check_for_controller_update( )
{
    unsigned int button_pressed = 0;

    int return_code = joystick_update( );

    if ( return_code == OSCC_OK )
    {
        return_code = get_button( JOYSTICK_BUTTON_DISABLE_CONTROLS,
                                  &button_pressed );

        if ( return_code == OSCC_OK )
        {
            if ( button_pressed != 0 )
            {
                printf( "Disabling Controls\n" );
                return_code = commander_disable_controls( );
            }
            else
            {
                button_pressed = 0;
                return_code = get_button( JOYSTICK_BUTTON_ENABLE_CONTROLS,
                                          &button_pressed );
                if ( return_code == OSCC_OK )
                {
                    if ( button_pressed != 0 )
                    {
                        return_code = commander_enable_controls( );
                    }
                    else
                    {
                        if ( control_enabled )
                        {
                            return_code = command_brakes( );

                            if ( return_code == OSCC_OK )
                            {
                                return_code = command_throttle( );
                            }

                            if ( return_code == OSCC_OK )
                            {
                                return_code = command_steering( );
                            }
                        }
                    }
                }
            }
        }
    }
    return return_code;
}

static int get_normalized_position( unsigned long axis_index, double * const normalized_position )
{
    int return_code = OSCC_ERROR;

    int axis_position = 0;

    double low = 0.0, high = 1.0;

    return_code = joystick_get_axis( axis_index, &axis_position );

    if ( return_code == OSCC_OK )
    {
        if ( axis_index == JOYSTICK_AXIS_STEER )
        {
            low = -1.0;
        }

    ( *normalized_position ) = m_constrain(
            ((double) axis_position) / INT16_MAX,
            low,
            high);
    }

    return ( return_code );

}

static int check_trigger_positions( )
{
    int return_code = OSCC_ERROR;

    return_code = joystick_update( );

    if ( return_code == OSCC_OK )
    {
        double normalized_brake_position = 0;
        return_code = get_normalized_position( JOYSTICK_AXIS_BRAKE, &normalized_brake_position );

        if ( return_code == OSCC_OK )
        {
            double normalized_throttle_position = 0;
            return_code = get_normalized_position( JOYSTICK_AXIS_THROTTLE, &normalized_throttle_position );

            if ( return_code == OSCC_OK )
            {
                if ( ( normalized_throttle_position > 0.0 ) ||
                     ( normalized_brake_position > 0.0 ) )
                {
                    return_code = OSCC_WARNING;
                }
            }
        }
    }
    return return_code;
}

static int commander_disable_controls( )
{
    int return_code = OSCC_ERROR;

    printf( "Disable controls\n" );

    if ( commander_enabled == COMMANDER_ENABLED )
    {
        return_code = oscc_disable();

        if ( return_code == OSCC_OK )
        {
            control_enabled = false;
        }
    }
    return return_code;
}

static int commander_enable_controls( )
{
    int return_code = OSCC_ERROR;

    printf( "Enable controls\n" );

    if ( commander_enabled == COMMANDER_ENABLED )
    {
        return_code = oscc_enable();

        if ( return_code == OSCC_OK )
        {
            control_enabled = true;
        }
    }
    return ( return_code );
}

static int get_button( unsigned long button, unsigned int* const state )
{
    int return_code = OSCC_ERROR;

    if ( state != NULL )
    {
        unsigned int button_state;

        return_code = joystick_get_button( button, &button_state );

        if ( ( return_code == OSCC_OK ) &&
             ( button_state == JOYSTICK_BUTTON_STATE_PRESSED ) )
        {
            ( *state ) = 1;
        }
        else
        {
            ( *state ) = 0;
        }
    }
    return ( return_code );
}

static int command_brakes( )
{
    int return_code = OSCC_ERROR;

    static double average = 0.0;

    if ( commander_enabled == COMMANDER_ENABLED )
    {
        double normalized_brake_position = 0;

        return_code = get_normalized_position( JOYSTICK_AXIS_BRAKE, &normalized_brake_position );

        if ( return_code == OSCC_OK && normalized_brake_position >= 0.0 )
        {
            average = calc_exponential_average(
                average,
                normalized_brake_position,
                BRAKE_FILTER_FACTOR );

            printf("Brake: %f\n", average);

            return_code = oscc_publish_brake_position( average );
        }
    }

    return ( return_code );
}

static int command_throttle( )
{
    int return_code = OSCC_ERROR;

    static double average = 0.0;

    if ( commander_enabled == COMMANDER_ENABLED )
    {
        double normalized_throttle_position = 0;

        return_code = get_normalized_position( JOYSTICK_AXIS_THROTTLE, &normalized_throttle_position );

        if ( return_code == OSCC_OK && normalized_throttle_position >= 0.0 )
        {
            double normalized_brake_position = 0;

            return_code = get_normalized_position( JOYSTICK_AXIS_BRAKE, &normalized_brake_position );

            if ( normalized_brake_position >= BRAKES_ENABLED_MIN )
            {
                normalized_throttle_position = 0.0;
            }
        }

        if ( return_code == OSCC_OK && normalized_throttle_position >= 0.0 )
        {
            average = calc_exponential_average(
                average,
                normalized_throttle_position,
                THROTTLE_FILTER_FACTOR );

            printf("Throttle: %f\n", average);

            return_code = oscc_publish_throttle_position( average );
        }
    }

    return ( return_code );
}

static int command_steering( )
{
    int return_code = OSCC_ERROR;

    static double steering_average = 0.0;

    if ( commander_enabled == COMMANDER_ENABLED )
    {
        double normalized_position = 0;

        return_code = get_normalized_position( JOYSTICK_AXIS_STEER, &               normalized_position );

        steering_average = calc_exponential_average(steering_average, normalized_position, STEERING_FILTER_FACTOR);

        return_code = oscc_publish_steering_torque( steering_average );
    }
    return ( return_code );
}

static void throttle_callback(oscc_throttle_report_s *report)
{
    if ( report->operator_override )
    {
        printf("Override: Throttle\n");
    }
}

static void steering_callback(oscc_steering_report_s *report)
{
    if ( report->operator_override )
    {
        printf("Override: Steering\n");
    }
}

static void brake_callback(oscc_brake_report_s * report)
{
    if ( report->operator_override )
    {
        printf("Override: Brake\n");
    }
}

static void fault_callback(oscc_fault_report_s *report)
{
    oscc_disable();

    printf("Fault: ");

    if ( report->fault_origin_id == FAULT_ORIGIN_BRAKE )
    {
        printf("Brake\n");
    }
    else if ( report->fault_origin_id == FAULT_ORIGIN_STEERING )
    {
        printf("Steering\n");
    }
    else if ( report->fault_origin_id == FAULT_ORIGIN_THROTTLE )
    {
        printf("Throttle\n");
    }
}

static void obd_callback(struct can_frame *frame)
{
    if ( frame->can_id == KIA_SOUL_OBD_STEERING_WHEEL_ANGLE_CAN_ID )
    {
        kia_soul_obd_steering_wheel_angle_data_s * steering_data = (kia_soul_obd_steering_wheel_angle_data_s*) frame->data;

        curr_angle = steering_data->steering_wheel_angle * KIA_SOUL_OBD_STEERING_ANGLE_SCALAR;
    }
}

<<<<<<< HEAD

=======
>>>>>>> 6530c8bd
static double calc_exponential_average( double average,
                                        double setpoint,
                                        double factor )
{
    double exponential_average =
<<<<<<< HEAD
        ( setpoint * factor ) + ( ( 1 - factor ) * average );
=======
        ( setpoint * factor ) + ( ( 1.0 - factor ) * average );
>>>>>>> 6530c8bd

    return ( exponential_average );
}<|MERGE_RESOLUTION|>--- conflicted
+++ resolved
@@ -30,7 +30,6 @@
 #define COMMANDER_DISABLED ( 0 )
 #define BRAKE_FILTER_FACTOR (0.2)
 #define THROTTLE_FILTER_FACTOR (0.2)
-
 #define STEERING_FILTER_FACTOR (0.1)
 
 static int commander_enabled = COMMANDER_DISABLED;
@@ -52,16 +51,9 @@
 static void steering_callback(oscc_steering_report_s *report);
 static void fault_callback(oscc_fault_report_s *report);
 static void obd_callback(struct can_frame *frame);
-<<<<<<< HEAD
 static double calc_exponential_average( double average,
                                         double setpoint,
                                         double factor );
-=======
-static bool check_for_brake_faults( );
-static bool check_for_steering_faults( );
-static bool check_for_throttle_faults( );
-static double calc_exponential_average( double average, double setpoint, double factor );
->>>>>>> 6530c8bd
 
 int commander_init( int channel )
 {
@@ -436,20 +428,12 @@
     }
 }
 
-<<<<<<< HEAD
-
-=======
->>>>>>> 6530c8bd
 static double calc_exponential_average( double average,
                                         double setpoint,
                                         double factor )
 {
     double exponential_average =
-<<<<<<< HEAD
-        ( setpoint * factor ) + ( ( 1 - factor ) * average );
-=======
         ( setpoint * factor ) + ( ( 1.0 - factor ) * average );
->>>>>>> 6530c8bd
 
     return ( exponential_average );
 }