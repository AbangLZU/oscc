--- conflicted
+++ resolved
@@ -51,13 +51,6 @@
 
     DEBUG_PRINT( "init Control CAN - " );
     init_can( g_control_can );
-<<<<<<< HEAD
-}
-
-void start_timers( void )
-{
-    timer1_init( OSCC_BRAKE_REPORT_PUBLISH_FREQ_IN_HZ, publish_brake_report );
-=======
 
     // Filter CAN messages - accept if (CAN_ID & mask) == (filter & mask)
     // Set buffer 0 to filter only brake module and global messages
@@ -67,5 +60,9 @@
     // Accept only CAN Disable when buffer overflow occurs in buffer 0
     g_control_can.init_Mask( 1, 0, 0x7FF ); // Filter for one CAN ID
     g_control_can.init_Filt( 2, 1, OSCC_BRAKE_DISABLE_CAN_ID );
->>>>>>> a271eed0
+}
+
+void start_timers( void )
+{
+    timer1_init( OSCC_BRAKE_REPORT_PUBLISH_FREQ_IN_HZ, publish_brake_report );
 }