project(brake-tests)

add_library(
    brake
    SHARED
    ../src/accumulator.cpp
    ../src/communications.cpp
    ../src/globals.cpp
    ../src/init.cpp
    ../src/brake_control.cpp
    ../src/master_cylinder.cpp
    ../src/helper.cpp
    ${CMAKE_SOURCE_DIR}/common/libs/can/oscc_can.cpp
    ${CMAKE_SOURCE_DIR}/common/libs/pid/oscc_pid.cpp
    ${CMAKE_SOURCE_DIR}/common/testing/mocks/Arduino_mock.cpp
    ${CMAKE_SOURCE_DIR}/common/testing/mocks/mcp_can_mock.cpp
    ${CMAKE_SOURCE_DIR}/common/testing/mocks/oscc_eeprom.cpp
    ${CMAKE_SOURCE_DIR}/common/testing/mocks/DAC_MCP49xx_mock.cpp)

target_include_directories(
    brake
    PRIVATE
    ../include
    ${CMAKE_SOURCE_DIR}/common/include
    ${CMAKE_SOURCE_DIR}/common/libs/can
    ${CMAKE_SOURCE_DIR}/common/libs/eeprom
    ${CMAKE_SOURCE_DIR}/common/libs/timer
    ${CMAKE_SOURCE_DIR}/common/libs/pid
    ${CMAKE_SOURCE_DIR}/common/libs/signal_smoothing
    ${CMAKE_SOURCE_DIR}/common/testing/mocks
    ${CMAKE_SOURCE_DIR}/../api/include)

add_executable(
    brake-unit-test
    features/step_definitions/test.cpp)

target_link_libraries(
    brake-unit-test
    PRIVATE
    brake
    ${CMAKE_SOURCE_DIR}/common/testing/framework/cucumber-cpp/lib/libcucumber-cpp.a
    ${CMAKE_SOURCE_DIR}/common/testing/framework/cgreen/lib/libcgreen.so)

target_include_directories(
    brake-unit-test
    PRIVATE
    ../include
    ${CMAKE_SOURCE_DIR}/common/include
    ${CMAKE_SOURCE_DIR}/common/libs/can
    ${CMAKE_SOURCE_DIR}/common/libs/pid
    ${CMAKE_SOURCE_DIR}/common/testing/mocks
    ${CMAKE_SOURCE_DIR}/common/testing/framework/cucumber-cpp/include
    ${CMAKE_SOURCE_DIR}/common/testing/framework/cgreen/include
    ${CMAKE_SOURCE_DIR}/../api/include)

add_custom_target(
    run-brake-unit-tests
    DEPENDS
    brake-unit-test
    COMMAND
    brake-unit-test --port=3902 >/dev/null & cucumber _2.0.0_ ${CMAKE_CURRENT_SOURCE_DIR}/features )

add_custom_target(
    run-brake-property-tests
    COMMAND
<<<<<<< HEAD
    cargo +1.20.0 test --verbose -- --test-threads=1
=======
    cargo +1.20.0 test -- --test-threads=1
>>>>>>> 6a2e9c49
    WORKING_DIRECTORY ${CMAKE_CURRENT_SOURCE_DIR}/property)<|MERGE_RESOLUTION|>--- conflicted
+++ resolved
@@ -63,9 +63,5 @@
 add_custom_target(
     run-brake-property-tests
     COMMAND
-<<<<<<< HEAD
-    cargo +1.20.0 test --verbose -- --test-threads=1
-=======
     cargo +1.20.0 test -- --test-threads=1
->>>>>>> 6a2e9c49
     WORKING_DIRECTORY ${CMAKE_CURRENT_SOURCE_DIR}/property)