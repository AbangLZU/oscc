--- conflicted
+++ resolved
@@ -9,15 +9,8 @@
 #include "arduino_init.h"
 #include "communications.h"
 #include "debug.h"
-<<<<<<< HEAD
-
-#include "globals.h"
-#include "communications.h"
 #include "init.h"
 #include "timer.h"
-=======
-#include "init.h"
->>>>>>> ea8e2c5f
 
 
 int main( void )
