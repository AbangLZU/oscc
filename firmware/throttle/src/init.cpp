/**
 * @file init.cpp
 *
 */


#include <Arduino.h>

<<<<<<< HEAD
#include "can_protocols/global_can_protocol.h"
=======
#include "can_protocols/fault_can_protocol.h"
>>>>>>> a271eed0
#include "can_protocols/throttle_can_protocol.h"
#include "vehicles.h"
#include "communications.h"
#include "debug.h"
#include "globals.h"
#include "init.h"
#include "oscc_can.h"
#include "oscc_eeprom.h"


void init_globals( void )
{
    g_throttle_control_state.enabled = false;
    g_throttle_control_state.operator_override = false;
    g_throttle_control_state.dtcs = 0;
}


void init_devices( void )
{
    pinMode( PIN_DAC_CHIP_SELECT, OUTPUT );
    pinMode( PIN_ACCELERATOR_POSITION_SENSOR_HIGH, INPUT );
    pinMode( PIN_ACCELERATOR_POSITION_SENSOR_LOW, INPUT );
    pinMode( PIN_ACCELERATOR_POSITION_SPOOF_HIGH, INPUT );
    pinMode( PIN_ACCELERATOR_POSITION_SPOOF_LOW, INPUT );
    pinMode( PIN_SPOOF_ENABLE, OUTPUT );

    cli();
    digitalWrite( PIN_DAC_CHIP_SELECT, HIGH );
    digitalWrite( PIN_SPOOF_ENABLE, LOW );
    sei();
}


void init_communication_interfaces( void )
{
    #ifdef DEBUG
    init_serial( );
    #endif

    DEBUG_PRINT( "init Control CAN - " );
    init_can( g_control_can );

    // Filter CAN messages - accept if (CAN_ID & mask) == (filter & mask)
<<<<<<< HEAD
    g_control_can.init_Mask( 0, 0, 0x7F0 ); // Filter for 0x0N0 to 0x0NF
    g_control_can.init_Mask( 1, 0, 0x7FF ); // Don't use second filter
    g_control_can.init_Filt( 0, 0, OSCC_THROTTLE_CAN_ID_INDEX );
    g_control_can.init_Filt( 1, 0, OSCC_GLOBAL_CAN_ID_INDEX );
}


void init_config( void )
{
    uint16_t eeprom_magic = oscc_eeprom_read_u16( OSCC_CONFIG_U16_EEPROM_MAGIC );

    if ( eeprom_magic != OSCC_EEPROM_MAGIC )
    {
        DEBUG_PRINT( "Writing config defaults to EEPROM");

        oscc_eeprom_write_u16( OSCC_CONFIG_U16_THROTTLE_SPOOF_LOW_SIGNAL_RANGE_MIN, THROTTLE_SPOOF_LOW_SIGNAL_RANGE_MIN );
        oscc_eeprom_write_u16( OSCC_CONFIG_U16_THROTTLE_SPOOF_LOW_SIGNAL_RANGE_MAX, THROTTLE_SPOOF_LOW_SIGNAL_RANGE_MAX );
        oscc_eeprom_write_u16( OSCC_CONFIG_U16_THROTTLE_SPOOF_HIGH_SIGNAL_RANGE_MIN, THROTTLE_SPOOF_HIGH_SIGNAL_RANGE_MIN );
        oscc_eeprom_write_u16( OSCC_CONFIG_U16_THROTTLE_SPOOF_HIGH_SIGNAL_RANGE_MAX, THROTTLE_SPOOF_HIGH_SIGNAL_RANGE_MAX );
        oscc_eeprom_write_u16( OSCC_CONFIG_U16_THROTTLE_PEDAL_OVERRIDE_THRESHOLD, THROTTLE_PEDAL_OVERRIDE_THRESHOLD );
        oscc_eeprom_write_u16( OSCC_CONFIG_U16_THROTTLE_FAULT_CHECK_FREQUENCY_IN_HZ, THROTTLE_FAULT_CHECK_FREQUENCY_IN_HZ );
        oscc_eeprom_write_u16( OSCC_CONFIG_U16_THROTTLE_REPORT_PUBLISH_FREQUENCY_IN_HZ, OSCC_THROTTLE_REPORT_PUBLISH_FREQUENCY_IN_HZ );

        oscc_eeprom_write_u16( OSCC_CONFIG_U16_EEPROM_MAGIC, OSCC_EEPROM_MAGIC );
    }

    g_eeprom_config.spoof_low_signal_range_min = oscc_eeprom_read_u16( OSCC_CONFIG_U16_THROTTLE_SPOOF_LOW_SIGNAL_RANGE_MIN );
    g_eeprom_config.spoof_low_signal_range_max = oscc_eeprom_read_u16( OSCC_CONFIG_U16_THROTTLE_SPOOF_LOW_SIGNAL_RANGE_MAX );
    g_eeprom_config.spoof_high_signal_range_min = oscc_eeprom_read_u16( OSCC_CONFIG_U16_THROTTLE_SPOOF_HIGH_SIGNAL_RANGE_MIN );
    g_eeprom_config.spoof_high_signal_range_max = oscc_eeprom_read_u16( OSCC_CONFIG_U16_THROTTLE_SPOOF_HIGH_SIGNAL_RANGE_MAX );
    g_eeprom_config.pedal_override_threshold = oscc_eeprom_read_u16( OSCC_CONFIG_U16_THROTTLE_PEDAL_OVERRIDE_THRESHOLD );
    g_eeprom_config.fault_check_frequency_in_hz = oscc_eeprom_read_u16( OSCC_CONFIG_U16_THROTTLE_FAULT_CHECK_FREQUENCY_IN_HZ );
    g_eeprom_config.report_publish_frequency_in_hz = oscc_eeprom_read_u16( OSCC_CONFIG_U16_THROTTLE_REPORT_PUBLISH_FREQUENCY_IN_HZ );
=======
    // Set buffer 0 to filter only throttle module and global messages
    g_control_can.init_Mask( 0, 0, 0x7F0 ); // Filter for 0x0N0 to 0x0NF
    g_control_can.init_Filt( 0, 0, OSCC_THROTTLE_CAN_ID_INDEX );
    g_control_can.init_Filt( 1, 0, OSCC_FAULT_CAN_ID_INDEX );
    // Accept only CAN Disable when buffer overflow occurs in buffer 0
    g_control_can.init_Mask( 1, 0, 0x7FF ); // Filter for one CAN ID
    g_control_can.init_Filt( 2, 1, OSCC_THROTTLE_DISABLE_CAN_ID );
>>>>>>> a271eed0
}<|MERGE_RESOLUTION|>--- conflicted
+++ resolved
@@ -6,11 +6,7 @@
 
 #include <Arduino.h>
 
-<<<<<<< HEAD
-#include "can_protocols/global_can_protocol.h"
-=======
 #include "can_protocols/fault_can_protocol.h"
->>>>>>> a271eed0
 #include "can_protocols/throttle_can_protocol.h"
 #include "vehicles.h"
 #include "communications.h"
@@ -55,11 +51,13 @@
     init_can( g_control_can );
 
     // Filter CAN messages - accept if (CAN_ID & mask) == (filter & mask)
-<<<<<<< HEAD
+    // Set buffer 0 to filter only throttle module and global messages
     g_control_can.init_Mask( 0, 0, 0x7F0 ); // Filter for 0x0N0 to 0x0NF
-    g_control_can.init_Mask( 1, 0, 0x7FF ); // Don't use second filter
     g_control_can.init_Filt( 0, 0, OSCC_THROTTLE_CAN_ID_INDEX );
-    g_control_can.init_Filt( 1, 0, OSCC_GLOBAL_CAN_ID_INDEX );
+    g_control_can.init_Filt( 1, 0, OSCC_FAULT_CAN_ID_INDEX );
+    // Accept only CAN Disable when buffer overflow occurs in buffer 0
+    g_control_can.init_Mask( 1, 0, 0x7FF ); // Filter for one CAN ID
+    g_control_can.init_Filt( 2, 1, OSCC_THROTTLE_DISABLE_CAN_ID );
 }
 
 
@@ -89,13 +87,4 @@
     g_eeprom_config.pedal_override_threshold = oscc_eeprom_read_u16( OSCC_CONFIG_U16_THROTTLE_PEDAL_OVERRIDE_THRESHOLD );
     g_eeprom_config.fault_check_frequency_in_hz = oscc_eeprom_read_u16( OSCC_CONFIG_U16_THROTTLE_FAULT_CHECK_FREQUENCY_IN_HZ );
     g_eeprom_config.report_publish_frequency_in_hz = oscc_eeprom_read_u16( OSCC_CONFIG_U16_THROTTLE_REPORT_PUBLISH_FREQUENCY_IN_HZ );
-=======
-    // Set buffer 0 to filter only throttle module and global messages
-    g_control_can.init_Mask( 0, 0, 0x7F0 ); // Filter for 0x0N0 to 0x0NF
-    g_control_can.init_Filt( 0, 0, OSCC_THROTTLE_CAN_ID_INDEX );
-    g_control_can.init_Filt( 1, 0, OSCC_FAULT_CAN_ID_INDEX );
-    // Accept only CAN Disable when buffer overflow occurs in buffer 0
-    g_control_can.init_Mask( 1, 0, 0x7FF ); // Filter for one CAN ID
-    g_control_can.init_Filt( 2, 1, OSCC_THROTTLE_DISABLE_CAN_ID );
->>>>>>> a271eed0
 }