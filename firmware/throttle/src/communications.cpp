--- conflicted
+++ resolved
@@ -115,7 +115,6 @@
         const oscc_throttle_command_s * const throttle_command =
                 (oscc_throttle_command_s *) data;
 
-<<<<<<< HEAD
         const float clamped_position = CONSTRAIN(
             throttle_command->torque_request,
             MINIMUM_THROTTLE_COMMAND,
@@ -141,11 +140,6 @@
         update_throttle( spoof_value_high, spoof_value_low );
 
         g_throttle_command_timeout = false;
-=======
-        update_throttle(
-            throttle_command->spoof_value_high,
-            throttle_command->spoof_value_low );
->>>>>>> a271eed0
     }
 }
 
