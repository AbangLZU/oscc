--- conflicted
+++ resolved
@@ -363,16 +363,6 @@
 # Controlling Your Vehicle
 
 Now that all your Arduino modules are properly setup, it is time to start sending control commands.
-<<<<<<< HEAD
-There is an example application to do this that uses the Logitech F310 Gamepad. The example interfaces
-to the joystick gamepad via the SDL2 joystick library and sends CAN commands over the control CAN bus
-via socketcan or linuxcan. These CAN control commands are interpreted by the respective Arduino
-modules and used to actuate the vehicle.
-
-## Pre-requisites:
-
-A Logitech F310 gamepad is required and the SDL2 library. A CAN interface adapter, such as the [Kvaser Leaf Light](https://www.kvaser.com),
-=======
 There is an example application to do this that uses a gamepad. The example interfaces to the 
 joystick gamepad via the SDL2 game controller library and sends CAN commands over the control CAN bus
 via the Kvaser CANlib SDK. These CAN control commands are interpreted by the respective Arduino
@@ -384,7 +374,6 @@
 
 An SDL2 supported gamepad is required, and the SDL2 library and CANlib SDK need to
 be pre-installed. A CAN interface adapter, such as the [Kvaser Leaf Light](https://www.kvaser.com),
->>>>>>> 4e4cb144
 is also required.
 
 [Xbox 360 Wired Controller](https://www.amazon.com/dp/B004QRKWLA)
