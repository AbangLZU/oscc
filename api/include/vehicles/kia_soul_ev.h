--- conflicted
+++ resolved
@@ -147,11 +147,7 @@
  *
  * Equal to \ref BRAKE_SPOOF_LOW_SIGNAL_VOLTAGE_MIN * \ref STEPS_PER_VOLT.
  */
-<<<<<<< HEAD
-#define BRAKE_SPOOF_LOW_SIGNAL_RANGE_MIN ( 248 )
-=======
 #define BRAKE_SPOOF_LOW_SIGNAL_RANGE_MIN ( 273 )
->>>>>>> 110300e4
 
 /*
  * @brief Minimum allowed value for the low spoof signal value. [steps]
@@ -165,11 +161,7 @@
  *
  * Equal to \ref BRAKE_SPOOF_HIGH_SIGNAL_VOLTAGE_MIN * \ref STEPS_PER_VOLT.
  */
-<<<<<<< HEAD
-#define BRAKE_SPOOF_HIGH_SIGNAL_RANGE_MIN ( 520 )
-=======
 #define BRAKE_SPOOF_HIGH_SIGNAL_RANGE_MIN ( 572 )
->>>>>>> 110300e4
 
 /*
  * @brief Minimum allowed value for the low spoof signal value. [steps]
