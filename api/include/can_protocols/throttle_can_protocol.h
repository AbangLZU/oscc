/**
 * @file throttle_can_protocol.h
 * @brief Throttle CAN Protocol.
 *
 */


#ifndef _OSCC_THROTTLE_CAN_PROTOCOL_H_
#define _OSCC_THROTTLE_CAN_PROTOCOL_H_


#include <stdint.h>
#include "magic.h"


/*
 * @brief CAN ID representing the range of throttle messages.
 *
 */
<<<<<<< HEAD
#define OSCC_THROTTLE_CAN_ID_INDEX (0x70)
=======
#define OSCC_THROTTLE_CAN_ID_INDEX (0x90)
>>>>>>> a271eed0


/*
 * @brief Throttle enable message (CAN frame) ID.
 *
 */
<<<<<<< HEAD
#define OSCC_THROTTLE_ENABLE_CAN_ID (0x70)
=======
#define OSCC_THROTTLE_ENABLE_CAN_ID (0x90)
>>>>>>> a271eed0

/*
 * @brief Throttle disable message (CAN frame) ID.
 *
 */
<<<<<<< HEAD
#define OSCC_THROTTLE_DISABLE_CAN_ID (0x71)
=======
#define OSCC_THROTTLE_DISABLE_CAN_ID (0x91)
>>>>>>> a271eed0

/*
 * @brief Throttle command message (CAN frame) ID.
 *
 */
<<<<<<< HEAD
#define OSCC_THROTTLE_COMMAND_CAN_ID (0x72)
=======
#define OSCC_THROTTLE_COMMAND_CAN_ID (0x92)
>>>>>>> a271eed0

/*
 * @brief Throttle report message (CAN frame) ID.
 *
 */
<<<<<<< HEAD
#define OSCC_THROTTLE_REPORT_CAN_ID (0x73)
=======
#define OSCC_THROTTLE_REPORT_CAN_ID (0x93)
>>>>>>> a271eed0

/*
 * @brief Throttle report message (CAN frame) length.
 *
 */
#define OSCC_THROTTLE_REPORT_CAN_DLC (8)

/*
 * @brief Throttle report message publishing frequency. [Hz]
 *
 */
#define OSCC_THROTTLE_REPORT_PUBLISH_FREQUENCY_IN_HZ (50)

/*
 * @brief Enumeration of all possible throttle DTCs.
 *
 */
enum
{
    /* DTC bitfield position indicating an invalid sensor value. */
    OSCC_THROTTLE_DTC_INVALID_SENSOR_VAL = 0,

    /* DTC bitfield position indicating an operator override. */
    OSCC_THROTTLE_DTC_OPERATOR_OVERRIDE,

    /* Number of possible throttle DTCs. */
    OSCC_THROTTLE_DTC_COUNT
};


#pragma pack(push)
#pragma pack(1)

/**
 * @brief Throttle enable message.
 *
 * CAN frame ID: \ref OSCC_THROTTLE_ENABLE_CAN_ID
 *
 */
typedef struct
{
    uint8_t magic[2]; /*!< Magic number identifying CAN frame as from OSCC.
                       *   Byte 0 should be \ref OSCC_MAGIC_BYTE_0.
                       *   Byte 1 should be \ref OSCC_MAGIC_BYTE_1. */

    uint8_t reserved[6]; /*!< Reserved. */
} oscc_throttle_enable_s;


/**
 * @brief Throttle disable message.
 *
 * CAN frame ID: \ref OSCC_THROTTLE_DISABLE_CAN_ID
 *
 */
typedef struct
{
    uint8_t magic[2]; /*!< Magic number identifying CAN frame as from OSCC.
                       *   Byte 0 should be \ref OSCC_MAGIC_BYTE_0.
                       *   Byte 1 should be \ref OSCC_MAGIC_BYTE_1. */

    uint8_t reserved[6]; /*!< Reserved. */
} oscc_throttle_disable_s;


/**
 * @brief Throttle command message.
 *
 * CAN frame ID: \ref OSCC_THROTTLE_COMMAND_CAN_ID
 *
 */
typedef struct
{
    uint8_t magic[2]; /*!< Magic number identifying CAN frame as from OSCC.
                       *   Byte 0 should be \ref OSCC_MAGIC_BYTE_0.
                       *   Byte 1 should be \ref OSCC_MAGIC_BYTE_1. */

    uint16_t spoof_value_low; /*!< Value to be sent on the low spoof signal. */

    uint16_t spoof_value_high; /*!< Value to be sent on the high spoof signal. */

    uint8_t reserved[2]; /*!< Reserved. */
} oscc_throttle_command_s;


/**
 * @brief Throttle report message.
 *
 * CAN frame ID: \ref OSCC_THROTTLE_REPORT_CAN_ID
 *
 */
typedef struct
{
    uint8_t magic[2]; /*!< Magic number identifying CAN frame as from OSCC.
                       *   Byte 0 should be \ref OSCC_MAGIC_BYTE_0.
                       *   Byte 1 should be \ref OSCC_MAGIC_BYTE_1. */

    uint8_t enabled; /*!< Throttle controls enabled state.
                      * Zero value means disabled (commands are ignored).
                      * Non-zero value means enabled (commands are sent to the vehicle). */

    uint8_t operator_override; /*!< Driver override state.
                                * Zero value means there has been no operator override.
                                * Non-zero value means an operator has physically overridden
                                * the system. */

    uint8_t dtcs; /*!< Bitfield of DTCs present in the module. */

    uint8_t reserved[3]; /*!< Reserved. */
} oscc_throttle_report_s;

#pragma pack(pop)


#endif /* _OSCC_THROTTLE_CAN_PROTOCOL_H_ */<|MERGE_RESOLUTION|>--- conflicted
+++ resolved
@@ -17,52 +17,32 @@
  * @brief CAN ID representing the range of throttle messages.
  *
  */
-<<<<<<< HEAD
-#define OSCC_THROTTLE_CAN_ID_INDEX (0x70)
-=======
 #define OSCC_THROTTLE_CAN_ID_INDEX (0x90)
->>>>>>> a271eed0
 
 
 /*
  * @brief Throttle enable message (CAN frame) ID.
  *
  */
-<<<<<<< HEAD
-#define OSCC_THROTTLE_ENABLE_CAN_ID (0x70)
-=======
 #define OSCC_THROTTLE_ENABLE_CAN_ID (0x90)
->>>>>>> a271eed0
 
 /*
  * @brief Throttle disable message (CAN frame) ID.
  *
  */
-<<<<<<< HEAD
-#define OSCC_THROTTLE_DISABLE_CAN_ID (0x71)
-=======
 #define OSCC_THROTTLE_DISABLE_CAN_ID (0x91)
->>>>>>> a271eed0
 
 /*
  * @brief Throttle command message (CAN frame) ID.
  *
  */
-<<<<<<< HEAD
-#define OSCC_THROTTLE_COMMAND_CAN_ID (0x72)
-=======
 #define OSCC_THROTTLE_COMMAND_CAN_ID (0x92)
->>>>>>> a271eed0
 
 /*
  * @brief Throttle report message (CAN frame) ID.
  *
  */
-<<<<<<< HEAD
-#define OSCC_THROTTLE_REPORT_CAN_ID (0x73)
-=======
 #define OSCC_THROTTLE_REPORT_CAN_ID (0x93)
->>>>>>> a271eed0
 
 /*
  * @brief Throttle report message (CAN frame) length.
