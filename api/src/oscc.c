#include <errno.h>
#include <fcntl.h>
#include <linux/can.h>
#include <net/if.h>
#include <signal.h>
#include <stdio.h>
#include <stdlib.h>
#include <string.h>
#include <sys/ioctl.h>
#include <sys/socket.h>
#include <sys/types.h>
#include <unistd.h>

#include "oscc.h"
#include "internal/oscc.h"


static int can_socket = -1;


oscc_result_t oscc_open( unsigned int channel )
{
    oscc_result_t result = OSCC_ERROR;


    char can_string_buffer[16];

    snprintf( can_string_buffer, 16, "can%u", channel );

    printf( "Opening CAN channel: %s\n", can_string_buffer );

    result = oscc_init_can( can_string_buffer );


    return result;
}

oscc_result_t oscc_close( unsigned int channel )
{
    oscc_result_t result = OSCC_ERROR;


    if( can_socket != -1 )
    {
        int result = close( can_socket );

        if ( result > 0 )
        {
            result = OSCC_OK;
        }
    }


    return result;
}

oscc_result_t oscc_enable( void )
{
    oscc_result_t result = OSCC_ERROR;


    result = oscc_enable_brakes( );

    if ( result == OSCC_OK )
    {
        result = oscc_enable_throttle( );

        if (result == OSCC_OK )
        {
            result = oscc_enable_steering( );
        }
    }


    return result;
}

oscc_result_t oscc_disable( void )
{
    oscc_result_t result = OSCC_ERROR;


    result = oscc_disable_brakes( );

    if ( result == OSCC_OK )
    {
        result = oscc_disable_throttle( );

        if ( result == OSCC_OK )
        {
            result = oscc_disable_steering( );
        }
    }


    return result;
}

oscc_result_t oscc_publish_brake_position( double brake_position )
{
    oscc_result_t result = OSCC_ERROR;


    oscc_brake_command_s brake_cmd =
    {
        .magic[0] = ( uint8_t ) OSCC_MAGIC_BYTE_0,
        .magic[1] = ( uint8_t ) OSCC_MAGIC_BYTE_1
    };

<<<<<<< HEAD
#if defined(KIA_SOUL)
    const double clamped_position = ( double ) CONSTRAIN (
            brake_position * MAXIMUM_BRAKE_COMMAND,
            MINIMUM_BRAKE_COMMAND,
            MAXIMUM_BRAKE_COMMAND );

    brake_cmd.pedal_command = ( uint16_t ) BRAKE_POSITION_TO_PEDAL( clamped_position );

#elif defined(KIA_SOUL_EV) || defined(KIA_NIRO)
    const double clamped_position = CONSTRAIN(
        brake_position,
        MINIMUM_BRAKE_COMMAND,
        MAXIMUM_BRAKE_COMMAND);


    double spoof_voltage_low = BRAKE_POSITION_TO_VOLTS_LOW( clamped_position );

    spoof_voltage_low = CONSTRAIN(
        spoof_voltage_low,
        BRAKE_SPOOF_LOW_SIGNAL_VOLTAGE_MIN,
        BRAKE_SPOOF_LOW_SIGNAL_VOLTAGE_MAX);


    double spoof_voltage_high = BRAKE_POSITION_TO_VOLTS_HIGH( clamped_position );

    spoof_voltage_high = CONSTRAIN(
        spoof_voltage_high,
        BRAKE_SPOOF_HIGH_SIGNAL_VOLTAGE_MIN,
        BRAKE_SPOOF_HIGH_SIGNAL_VOLTAGE_MAX);


    const uint16_t spoof_value_low = STEPS_PER_VOLT * spoof_voltage_low;
    const uint16_t spoof_value_high = STEPS_PER_VOLT * spoof_voltage_high;

    brake_cmd.spoof_value_low = spoof_value_low;
    brake_cmd.spoof_value_high = spoof_value_high;
#endif
=======
    brake_cmd.pedal_command = (float) brake_position;
>>>>>>> 6ce42fe8

    result = oscc_can_write(
        OSCC_BRAKE_COMMAND_CAN_ID,
        (void *) &brake_cmd,
        sizeof(brake_cmd) );


    return result;
}

oscc_result_t oscc_publish_throttle_position( double throttle_position )
{
    oscc_result_t result = OSCC_ERROR;


    oscc_throttle_command_s throttle_cmd =
    {
        .magic[0] = ( uint8_t ) OSCC_MAGIC_BYTE_0,
        .magic[1] = ( uint8_t ) OSCC_MAGIC_BYTE_1
    };

    throttle_cmd.torque_request = (float) throttle_position;

    result = oscc_can_write(
        OSCC_THROTTLE_COMMAND_CAN_ID,
        (void *) &throttle_cmd,
        sizeof(throttle_cmd) );


    return result;
}

oscc_result_t oscc_publish_steering_torque( double torque )
{
    oscc_result_t result = OSCC_ERROR;


    oscc_steering_command_s steering_cmd =
    {
        .magic[0] = ( uint8_t ) OSCC_MAGIC_BYTE_0,
        .magic[1] = ( uint8_t ) OSCC_MAGIC_BYTE_1
    };

    steering_cmd.torque_command = (float) torque;

    result = oscc_can_write(
        OSCC_STEERING_COMMAND_CAN_ID,
        (void *) &steering_cmd,
        sizeof(steering_cmd) );


    return result;
}

oscc_result_t oscc_subscribe_to_brake_reports( void (*callback)(oscc_brake_report_s *report) )
{
    oscc_result_t result = OSCC_ERROR;


    if ( callback != NULL )
    {
        brake_report_callback = callback;
        result = OSCC_OK;
    }


    return result;
}

oscc_result_t oscc_subscribe_to_throttle_reports( void (*callback)(oscc_throttle_report_s *report) )
{
    oscc_result_t result = OSCC_ERROR;


    if ( callback != NULL )
    {
        throttle_report_callback = callback;
        result = OSCC_OK;
    }


    return result;
}

oscc_result_t oscc_subscribe_to_steering_reports( void (*callback)(oscc_steering_report_s *report))
{
    oscc_result_t result = OSCC_ERROR;


    if ( callback != NULL )
    {
        steering_report_callback = callback;
        result = OSCC_OK;
    }


    return result;
}

oscc_result_t oscc_subscribe_to_fault_reports( void (*callback)(oscc_fault_report_s *report))
{
    oscc_result_t result = OSCC_ERROR;


    if ( callback != NULL )
    {
        fault_report_callback = callback;
        result = OSCC_OK;
    }


    return result;
}

oscc_result_t oscc_subscribe_to_obd_messages( void (*callback)(struct can_frame *frame))
{
    oscc_result_t result = OSCC_ERROR;


    if ( callback != NULL )
    {
        obd_frame_callback = callback;
        result = OSCC_OK;
    }


    return result;
}




/* Internal */
oscc_result_t oscc_enable_brakes( void )
{
    oscc_result_t result = OSCC_ERROR;


    oscc_brake_enable_s brake_enable =
    {
        .magic[0] = ( uint8_t ) OSCC_MAGIC_BYTE_0,
        .magic[1] = ( uint8_t ) OSCC_MAGIC_BYTE_1
    };

    result = oscc_can_write(
        OSCC_BRAKE_ENABLE_CAN_ID,
        (void *) &brake_enable,
        sizeof(brake_enable) );


    return result;
}

oscc_result_t oscc_enable_throttle( void )
{
    oscc_result_t result = OSCC_ERROR;


    oscc_throttle_enable_s throttle_enable =
    {
        .magic[0] = ( uint8_t ) OSCC_MAGIC_BYTE_0,
        .magic[1] = ( uint8_t ) OSCC_MAGIC_BYTE_1
    };

    result = oscc_can_write(
        OSCC_THROTTLE_ENABLE_CAN_ID,
        (void *) &throttle_enable,
        sizeof(throttle_enable) );


    return result;
}

oscc_result_t oscc_enable_steering( void )
{
    oscc_result_t result = OSCC_ERROR;


    oscc_steering_enable_s steering_enable =
    {
        .magic[0] = ( uint8_t ) OSCC_MAGIC_BYTE_0,
        .magic[1] = ( uint8_t ) OSCC_MAGIC_BYTE_1
    };

    result = oscc_can_write(
        OSCC_STEERING_ENABLE_CAN_ID,
        (void *) &steering_enable,
        sizeof(steering_enable) );


    return result;
}

oscc_result_t oscc_disable_brakes( void )
{
    oscc_result_t result = OSCC_ERROR;


    oscc_brake_disable_s brake_disable =
    {
        .magic[0] = ( uint8_t ) OSCC_MAGIC_BYTE_0,
        .magic[1] = ( uint8_t ) OSCC_MAGIC_BYTE_1
    };

    result = oscc_can_write(
        OSCC_BRAKE_DISABLE_CAN_ID,
        (void *) &brake_disable,
        sizeof(brake_disable) );


    return result;
}

oscc_result_t oscc_disable_throttle( void )
{
    oscc_result_t result = OSCC_ERROR;


    oscc_throttle_disable_s throttle_disable =
    {
        .magic[0] = ( uint8_t ) OSCC_MAGIC_BYTE_0,
        .magic[1] = ( uint8_t ) OSCC_MAGIC_BYTE_1
    };

    result = oscc_can_write(
        OSCC_THROTTLE_DISABLE_CAN_ID,
        (void *) &throttle_disable,
        sizeof(throttle_disable) );


    return result;
}

oscc_result_t oscc_disable_steering( void )
{
    oscc_result_t result = OSCC_ERROR;


    oscc_steering_disable_s steering_disable =
    {
        .magic[0] = ( uint8_t ) OSCC_MAGIC_BYTE_0,
        .magic[1] = ( uint8_t ) OSCC_MAGIC_BYTE_1
    };

    result = oscc_can_write(
        OSCC_STEERING_DISABLE_CAN_ID,
        (void *) &steering_disable,
        sizeof(steering_disable) );


    return result;
}

void oscc_update_status( )
{
    struct can_frame rx_frame;
    memset( &rx_frame, 0, sizeof(rx_frame) );

    if ( can_socket != -1 )
    {
        int ret = read( can_socket, &rx_frame, CAN_MTU );

        while ( ret > 0 )
        {
            if ( (rx_frame.data[0] == OSCC_MAGIC_BYTE_0)
                && (rx_frame.data[1] == OSCC_MAGIC_BYTE_1) )
            {
                if ( rx_frame.can_id == OSCC_STEERING_REPORT_CAN_ID )
                {
                    oscc_steering_report_s *steering_report =
                        ( oscc_steering_report_s* ) rx_frame.data;

                    if ( steering_report_callback != NULL )
                    {
                        steering_report_callback( steering_report );
                    }
                }
                else if ( rx_frame.can_id == OSCC_THROTTLE_REPORT_CAN_ID )
                {
                    oscc_throttle_report_s *throttle_report =
                        ( oscc_throttle_report_s* ) rx_frame.data;

                    if ( throttle_report_callback != NULL )
                    {
                        throttle_report_callback( throttle_report );
                    }
                }
                else if ( rx_frame.can_id == OSCC_BRAKE_REPORT_CAN_ID )
                {
                    oscc_brake_report_s *brake_report =
                        ( oscc_brake_report_s* ) rx_frame.data;

                    if ( brake_report_callback != NULL )
                    {
                        brake_report_callback( brake_report );
                    }
                }
                else if ( rx_frame.can_id == OSCC_FAULT_REPORT_CAN_ID )
                {
                    oscc_fault_report_s *fault_report =
                        ( oscc_fault_report_s* ) rx_frame.data;

                    if ( fault_report_callback != NULL )
                    {
                        fault_report_callback( fault_report );
                    }
                }
            }
            else
            {
                if ( obd_frame_callback != NULL )
                {
                    obd_frame_callback( &rx_frame );
                }
            }

            ret = read( can_socket, &rx_frame, CAN_MTU );
        }
    }
}

oscc_result_t oscc_can_write( long id, void *msg, unsigned int dlc )
{
    oscc_result_t result = OSCC_ERROR;


    if ( can_socket != -1 )
    {
        struct can_frame tx_frame;

        memset( &tx_frame, 0, sizeof(tx_frame) );
        tx_frame.can_id = id;
        tx_frame.can_dlc = dlc;
        memcpy( tx_frame.data, msg, dlc );

        int ret = write( can_socket, &tx_frame, sizeof(tx_frame) );

        if ( ret > 0 )
        {
            result = OSCC_OK;
        }
        else
        {
            printf( "Could not write to socket: %s\n", strerror(errno) );
        }
    }


    return result;
}

oscc_result_t oscc_async_enable( int socket )
{
    oscc_result_t result = OSCC_ERROR;


    int ret = fcntl( socket, F_SETOWN, getpid( ) );

    if ( ret < 0 )
    {
        printf( "Setting owner process of socket failed: %s\n", strerror(errno) );
    }
    else
    {
        result = OSCC_OK;
    }


    if ( result == OSCC_OK )
    {
        ret = fcntl( socket, F_SETFL, FASYNC | O_NONBLOCK );

        if ( ret < 0 )
        {
            printf( "Setting nonblocking asynchronous socket I/O failed: %s\n", strerror(errno) );

            result = OSCC_ERROR;
        }
    }


    return result;
}

oscc_result_t oscc_init_can( const char *can_channel )
{
    int result = OSCC_ERROR;
    int ret = -1;


    struct sigaction sig;

    memset( &sig, 0, sizeof(sig) );
    sigemptyset( &sig.sa_mask );
    sig.sa_flags = SA_RESTART;
    sig.sa_handler = oscc_update_status;
    sigaction( SIGIO, &sig, NULL );

    int sock = socket( PF_CAN, SOCK_RAW, CAN_RAW );

    if ( sock < 0 )
    {
        printf( "Opening CAN socket failed: %s\n", strerror(errno) );
    }
    else
    {
        result = OSCC_OK;
    }


    struct ifreq ifr;
    memset( &ifr, 0, sizeof(ifr) );

    if ( result == OSCC_OK )
    {
        strncpy( ifr.ifr_name, can_channel, IFNAMSIZ );

        ret = ioctl( sock, SIOCGIFINDEX, &ifr );

        if ( ret < 0 )
        {
            printf( "Finding CAN index failed: %s\n", strerror(errno) );

            result = OSCC_ERROR;
        }
    }


    if ( result == OSCC_OK )
    {
        struct sockaddr_can can_address;

        memset( &can_address, 0, sizeof(can_address) );
        can_address.can_family = AF_CAN;
        can_address.can_ifindex = ifr.ifr_ifindex;

        ret = bind(
            sock,
            (struct sockaddr *) &can_address,
            sizeof(can_address) );

        if ( ret < 0 )
        {
            printf( "Socket binding failed: %s\n", strerror(errno) );

            result = OSCC_ERROR;
        }
    }


    if ( result == OSCC_OK )
    {
        ret = oscc_async_enable( sock );

        if ( ret != OSCC_OK )
        {
            printf( "Enabling asynchronous socket I/O failed\n" );

            result = OSCC_ERROR;
        }
    }


    if ( result == OSCC_OK )
    {
        /* all prior checks will pass even if a valid interface has not been
           set up - attempt to write an empty CAN frame to the interface to see
           if it is valid */
        struct can_frame tx_frame;

        memset( &tx_frame, 0, sizeof(tx_frame) );
        tx_frame.can_id = 0;
        tx_frame.can_dlc = 8;

        int bytes_written = write( sock, &tx_frame, sizeof(tx_frame) );

        if ( bytes_written < 0 )
        {
            printf( "Failed to write test frame to %s: %s\n", can_channel, strerror(errno) );

            result = OSCC_ERROR;
        }
        else
        {
            can_socket = sock;
        }
    }


    return result;
}<|MERGE_RESOLUTION|>--- conflicted
+++ resolved
@@ -107,47 +107,7 @@
         .magic[1] = ( uint8_t ) OSCC_MAGIC_BYTE_1
     };
 
-<<<<<<< HEAD
-#if defined(KIA_SOUL)
-    const double clamped_position = ( double ) CONSTRAIN (
-            brake_position * MAXIMUM_BRAKE_COMMAND,
-            MINIMUM_BRAKE_COMMAND,
-            MAXIMUM_BRAKE_COMMAND );
-
-    brake_cmd.pedal_command = ( uint16_t ) BRAKE_POSITION_TO_PEDAL( clamped_position );
-
-#elif defined(KIA_SOUL_EV) || defined(KIA_NIRO)
-    const double clamped_position = CONSTRAIN(
-        brake_position,
-        MINIMUM_BRAKE_COMMAND,
-        MAXIMUM_BRAKE_COMMAND);
-
-
-    double spoof_voltage_low = BRAKE_POSITION_TO_VOLTS_LOW( clamped_position );
-
-    spoof_voltage_low = CONSTRAIN(
-        spoof_voltage_low,
-        BRAKE_SPOOF_LOW_SIGNAL_VOLTAGE_MIN,
-        BRAKE_SPOOF_LOW_SIGNAL_VOLTAGE_MAX);
-
-
-    double spoof_voltage_high = BRAKE_POSITION_TO_VOLTS_HIGH( clamped_position );
-
-    spoof_voltage_high = CONSTRAIN(
-        spoof_voltage_high,
-        BRAKE_SPOOF_HIGH_SIGNAL_VOLTAGE_MIN,
-        BRAKE_SPOOF_HIGH_SIGNAL_VOLTAGE_MAX);
-
-
-    const uint16_t spoof_value_low = STEPS_PER_VOLT * spoof_voltage_low;
-    const uint16_t spoof_value_high = STEPS_PER_VOLT * spoof_voltage_high;
-
-    brake_cmd.spoof_value_low = spoof_value_low;
-    brake_cmd.spoof_value_high = spoof_value_high;
-#endif
-=======
     brake_cmd.pedal_command = (float) brake_position;
->>>>>>> 6ce42fe8
 
     result = oscc_can_write(
         OSCC_BRAKE_COMMAND_CAN_ID,
