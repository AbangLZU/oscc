/**
 * @file brake_can_protocol.h
 * @brief Brake CAN Protocol.
 *
 */


#ifndef _OSCC_BRAKE_CAN_PROTOCOL_H_
#define _OSCC_BRAKE_CAN_PROTOCOL_H_


#include <stdint.h>


/*
 * @brief Brake command message (CAN frame) ID.
 *
 */
#define OSCC_BRAKE_COMMAND_CAN_ID (0x060)

/*
 * @brief Brake report message (CAN frame) ID.
 *
 */
#define OSCC_BRAKE_REPORT_CAN_ID (0x061)

/*
 * @brief Brake report message (CAN frame) length.
 *
 */
#define OSCC_BRAKE_REPORT_CAN_DLC (8)

/*
 * @brief Brake report message publishing frequency. [Hz]
 *
 */
<<<<<<< HEAD
#define OSCC_REPORT_BRAKE_PUBLISH_FREQ_IN_HZ (50)
=======
#define OSCC_BRAKE_REPORT_PUBLISH_INTERVAL_IN_MSEC (50)
>>>>>>> 5608ee7c


/**
 * @brief Brake command message data.
 *
 * Message size (CAN frame DLC): 8 bytes
 *
 */
typedef struct
{
    uint16_t pedal_command; /*!< Pedal command. [65535 == 100%] */

    uint8_t reserved_0 : 1; /*!< Reserved. */

    uint8_t reserved_1 : 7; /*!< Reserved. */

    uint8_t enabled : 1; /*!< This brake control command/request enabled.
                          * Value zero means off/disabled.
                          * Value one means on/enabled. */

    uint8_t reserved_2 : 1; /*!< Reserved. */

    uint8_t reserved_3 : 1; /*!< Reserved. */

    uint8_t reserved_4 : 5; /*!< Reserved. */

    uint8_t reserved_5; /*!< Reserved. */

    uint8_t reserved_6; /*!< Reserved. */

    uint8_t reserved_7; /*!< Reserved. */

    uint8_t reserved_8; /*!< Reserved. */
} oscc_brake_command_s;


/**
 * @brief Brake report message data.
 *
 * Message size (CAN frame DLC): \ref OSCC_BRAKE_REPORT_CAN_DLC
 *
 */
typedef struct
{
    int16_t pedal_input; /*!< Pedal input value from
                           * the physical pedal. [65535 == 100%] */

    uint16_t pedal_command; /*!< Pedal command value from
                             * the command message. [65535 == 100%] */

    uint16_t pedal_output; /*!< Pedal output value.
                            * Set to the maximum of
                            * pedal_input and pedal command. [65535 == 100%] */

    uint8_t reserved_0 : 1; /*!< Reserved. */

    uint8_t reserved_1 : 1; /*!< Reserved. */

    uint8_t reserved_2 : 1; /*!< Reserved. */

    uint8_t reserved_3 : 1; /*!< Reserved. */

    uint8_t reserved_4 : 4; /*!< Reserved. */

    uint8_t enabled : 1; /*!< Brake controls enabled state.
                          * Value zero means off/disabled (commands are ignored).
                          * Value one means on/enabled (no timeouts or overrides have occured). */

    uint8_t override : 1; /*!< Driver override state.
                           * Value zero means controls are provided autonomously (no override).
                           * Value one means controls are provided by the driver. */

    uint8_t fault_invalid_sensor_value : 1; /*!< Invalid sensor value indicator.
                                             * Value zero means the values read
                                             * from the sensors are valid.
                                             *
                                             * Value one means the values read
                                             * from the sensors are invalid. */

    uint8_t reserved_5 : 1; /*!< Reserved. */

    uint8_t fault_obd_timeout : 1; /*!< OBD timeout indicator.
                                   * Value zero means no timeout occurred.
                                   * Value one means timeout occurred. */

    uint8_t reserved_6 : 1; /*!< Reserved */

    uint8_t reserved_7 : 1; /*!< Reserved. */

    uint8_t reserved_8 : 1; /*!< Reserved. */
} oscc_brake_report_s;


#endif /* _OSCC_BRAKE_CAN_PROTOCOL_H_ */<|MERGE_RESOLUTION|>--- conflicted
+++ resolved
@@ -34,11 +34,7 @@
  * @brief Brake report message publishing frequency. [Hz]
  *
  */
-<<<<<<< HEAD
 #define OSCC_REPORT_BRAKE_PUBLISH_FREQ_IN_HZ (50)
-=======
-#define OSCC_BRAKE_REPORT_PUBLISH_INTERVAL_IN_MSEC (50)
->>>>>>> 5608ee7c
 
 
 /**
