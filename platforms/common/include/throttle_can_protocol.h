/**
 * @file throttle_can_protocol.h
 * @brief Throttle CAN Protocol.
 *
 */


#ifndef _OSCC_THROTTLE_CAN_PROTOCOL_H_
#define _OSCC_THROTTLE_CAN_PROTOCOL_H_


#include <stdint.h>


/*
 * @brief Throttle command message (CAN frame) ID.
 *
 */
#define OSCC_THROTTLE_COMMAND_CAN_ID (0x62)


/*
 * @brief Throttle report message (CAN frame) ID.
 *
 */
#define OSCC_THROTTLE_REPORT_CAN_ID (0x63)


/*
 * @brief Throttle report message (CAN frame) length.
 *
 */
#define OSCC_THROTTLE_REPORT_CAN_DLC (8)


/*
 * @brief Throttle report message publishing frequency. [Hz]
 *
 */
<<<<<<< HEAD
#define OSCC_REPORT_THROTTLE_PUBLISH_FREQ_IN_HZ (50)
=======
#define OSCC_THROTTLE_REPORT_PUBLISH_INTERVAL_IN_MSEC (20)
>>>>>>> 5608ee7c


/*
 * @brief Throttle DTC bitfield position indicating an invalid sensor value.
 *
 */
#define OSCC_THROTTLE_DTC_INVALID_SENSOR_VAL (0x0)


/**
 * @brief Throttle command message.
 *
 * CAN frame ID: \ref OSCC_THROTTLE_COMMAND_CAN_ID
 *
 */
typedef struct
{
    uint16_t spoof_value_low; /*!< Value to be sent on the low spoof signal. */

    uint16_t spoof_value_high; /*!< Value to be sent on the high spoof signal. */

    uint8_t enable; /*!< Command to enable or disable throttle control.
                     * Zero value means disable.
                     * Non-zero value means enable. */

    uint8_t reserved[3]; /*!< Reserved. */
} oscc_throttle_command_s;


/**
 * @brief Throttle report message.
 *
 * CAN frame ID: \ref OSCC_THROTTLE_REPORT_CAN_ID
 *
 */
typedef struct
{
    uint8_t enabled; /*!< Steering controls enabled state.
                      * Zero value means disabled (commands are ignored).
                      * Non-zero value means enabled (commands are sent to the vehicle). */

    uint8_t operator_override; /*!< Driver override state.
                                * Zero value means there has been no operator override.
                                * Non-zero value means an operator has physically overridden
                                * the system. */

    uint8_t dtcs; /* Bitfield of DTCs present in the module. */

    uint8_t reserved[5]; /*!< Reserved. */
} oscc_throttle_report_s;


#endif /* _OSCC_THROTTLE_CAN_PROTOCOL_H_ */<|MERGE_RESOLUTION|>--- conflicted
+++ resolved
@@ -37,11 +37,7 @@
  * @brief Throttle report message publishing frequency. [Hz]
  *
  */
-<<<<<<< HEAD
 #define OSCC_REPORT_THROTTLE_PUBLISH_FREQ_IN_HZ (50)
-=======
-#define OSCC_THROTTLE_REPORT_PUBLISH_INTERVAL_IN_MSEC (20)
->>>>>>> 5608ee7c
 
 
 /*
