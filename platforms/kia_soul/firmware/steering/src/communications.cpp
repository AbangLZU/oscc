--- conflicted
+++ resolved
@@ -24,26 +24,16 @@
 
 void publish_steering_report( void )
 {
-    oscc_report_steering_s steering_report;
+    oscc_steering_report_s steering_report;
 
-<<<<<<< HEAD
     steering_report.enabled = (uint8_t) g_steering_control_state.enabled;
     steering_report.operator_override = (uint8_t) g_steering_control_state.operator_override;
     steering_report.dtcs = g_steering_control_state.dtcs;
-=======
-    if ( delta >= OSCC_REPORT_STEERING_PUBLISH_INTERVAL_IN_MSEC )
-    {
-        oscc_steering_report_s steering_report;
-
-        steering_report.enabled = (uint8_t) g_steering_control_state.enabled;
-        steering_report.operator_override = (uint8_t) g_steering_control_state.operator_override;
-        steering_report.dtcs = g_steering_control_state.dtcs;
->>>>>>> 5608ee7c
 
     g_control_can.sendMsgBuf(
-        OSCC_REPORT_STEERING_CAN_ID,
+        OSCC_STEERING_REPORT_CAN_ID,
         CAN_STANDARD,
-        OSCC_REPORT_STEERING_CAN_DLC,
+        OSCC_STEERING_REPORT_CAN_DLC,
         (uint8_t *) &steering_report );
 }
 
